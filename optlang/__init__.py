--- conflicted
+++ resolved
@@ -36,45 +36,48 @@
         from optlang import glpk_interface
         from optlang import glpk_exact_interface
     except Exception:
-        log.error('GLPK is available but could not load with error:\n  ' + str(traceback.format_exc()).strip().replace('\n','\n  '))
+        log.error('GLPK is available but could not load with error:\n  ' +
+                  str(traceback.format_exc()).strip().replace('\n','\n  '))
 
 if available_solvers['CPLEX']:
     try:
         from optlang import cplex_interface
     except Exception:
-        log.error('CPLEX is available but could not load with error:\n  ' + str(traceback.format_exc()).strip().replace('\n','\n  '))
+        log.error('CPLEX is available but could not load with error:\n  ' +
+                  str(traceback.format_exc()).strip().replace('\n','\n  '))
 
 if available_solvers['GUROBI']:
     try:
         from optlang import gurobi_interface
     except Exception:
-        log.error('GUROBI is available but could not load with error:\n  ' + str(traceback.format_exc()).strip().replace('\n','\n  '))
+        log.error('GUROBI is available but could not load with error:\n  ' +
+                  str(traceback.format_exc()).strip().replace('\n','\n  '))
 
-<<<<<<< HEAD
 if available_solvers['COINOR_CBC']:
     try:
         from optlang import coinor_cbc_interface
     except Exception:
         log.error('COINOR_CBC is available but could not load with error:\n  ' +
-=======
+                  str(traceback.format_exc()).strip().replace('\n','\n  '))
+
 if available_solvers['OSQP']:
     try:
         from optlang import osqp_interface
     except Exception:
         log.error('OSQP is available but could not load with error:\n  ' +
->>>>>>> acb0a5bb
             str(traceback.format_exc()).strip().replace('\n','\n  '))
 
 if available_solvers['SCIPY']:
     try:
         from optlang import scipy_interface
     except Exception:
-        log.error('SCIPY is available but could not load with error:\n  ' + str(traceback.format_exc()).strip().replace('\n','\n  '))
+        log.error('SCIPY is available but could not load with error:\n  ' +
+                  str(traceback.format_exc()).strip().replace('\n','\n  '))
 
 
 # Go through and find the best solver that loaded. Load that one as the default
 for engine_str in ['cplex_interface', 'gurobi_interface', 'glpk_interface',
-                   'scipy_interface', 'coinor_cbc_interface']:
+                   'scipy_interface', 'coinor_cbc_interface', 'osqp_interface']:
     # Must check globals since not all interface variables will be defined
     if engine_str in globals():
         engine = globals()[engine_str]
