--- conflicted
+++ resolved
@@ -157,7 +157,6 @@
 
     @interface.Variable.type.setter
     def type(self, value):
-<<<<<<< HEAD
         if self.problem is not None:
             try:
                 cplex_kind = _VTYPE_TO_CPLEX_VTYPE[value]
@@ -166,15 +165,6 @@
                             The following variable types are available:\n" +
                                 " ".join(_VTYPE_TO_CPLEX_VTYPE.keys()))
             self.problem.problem.variables.set_types(self.name, cplex_kind)
-=======
-        try:
-            cplex_kind = _VTYPE_TO_CPLEX_VTYPE[value]
-        except KeyError:
-            raise Exception("CPLEX cannot handle variables of type %s. \
-                        The following variable types are available:\n" +
-                            " ".join(_VTYPE_TO_CPLEX_VTYPE.keys()))
-        self.problem.problem.variables.set_types(self.name, cplex_kind)
->>>>>>> 0a331762
         super(Variable, self).__setattr__('type', value)
 
 
@@ -189,19 +179,9 @@
     @property
     def dual(self):
         if self.problem is not None:
-<<<<<<< HEAD
             if self.problem.problem.get_problem_type() != self.problem.problem.problem_type.LP: # cplex cannot determine reduced costs for MILP problems ...
                 return None
             return self.problem.problem.solution.get_reduced_costs(self.name)
-=======
-            try:
-                return self.problem.problem.solution.get_reduced_costs(self.name)
-            except cplex.exceptions.CplexSolverError as e:
-                if self.problem.problem.get_problem_type() != self.problem.problem.problem_type.LP: # Cplex can not determine reduced costs for non-LP problems
-                    return None
-                else:
-                    raise e
->>>>>>> 0a331762
         else:
             return None
 
