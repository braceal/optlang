--- conflicted
+++ resolved
@@ -231,11 +231,7 @@
         else:
             self._expression = self._canonicalize(expression)
         if name is None:
-<<<<<<< HEAD
-            self._name = sympy.Dummy().name
-=======
             self.name = str(uuid.uuid1())
->>>>>>> e97d273c
         else:
             self._name = name
         self._problem = problem
