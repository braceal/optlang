--- conflicted
+++ resolved
@@ -106,11 +106,8 @@
         A dict like {'GLPK': True, 'GUROBI': False, ...}
     """
     solvers = dict(GUROBI=False, GLPK=False, MOSEK=False, CPLEX=False,
-<<<<<<< HEAD
-                   COINOR_CBC=False, SCIPY=False)
-=======
-                   SCIPY=False, OSQP=False)
->>>>>>> acb0a5bb
+                   COINOR_CBC=False, OSQP=False, SCIPY=False)
+
     try:
         import gurobipy
 
@@ -140,21 +137,19 @@
     except Exception:
         log.debug('CPLEX python bindings not available.')
     try:
-<<<<<<< HEAD
         import mip
 
         solvers['COINOR_CBC'] = True
         log.debug('COINOR_CBC python bindings found at %s' % os.path.dirname(mip.__file__))
     except Exception:
         log.debug('COINOR_CBC python bindings not available.')
-=======
+    try:
         import osqp
 
         solvers['OSQP'] = True
         log.debug('OSQP python bindings found at %s' % os.path.dirname(osqp.__file__))
     except Exception:
         log.debug('OSQP python bindings not available.')
->>>>>>> acb0a5bb
     try:
         from scipy import optimize
         optimize.linprog
