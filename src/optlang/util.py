--- conflicted
+++ resolved
@@ -106,11 +106,7 @@
         A dict like {'GLPK': True, 'GUROBI': False, ...}
     """
     solvers = dict(GUROBI=False, GLPK=False, MOSEK=False, CPLEX=False,
-<<<<<<< HEAD
                    COINOR_CBC=False, SCIPY=False, OSQP=False)
-=======
-                   SCIPY=False, OSQP=False)
->>>>>>> ee4c0efa
     try:
         import gurobipy
 
@@ -156,8 +152,6 @@
         pass
     if not solvers['OSQP']:
         log.debug('OSQP python bindings not available.')
-
-<<<<<<< HEAD
     try:
         import mip
 
@@ -165,8 +159,6 @@
         log.debug('COINOR_CBC python bindings found at %s' % os.path.dirname(mip.__file__))
     except Exception:
         log.debug('COINOR_CBC python bindings not available.')
-=======
->>>>>>> ee4c0efa
     try:
         from scipy import optimize
         optimize.linprog
